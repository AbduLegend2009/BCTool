--- conflicted
+++ resolved
@@ -27,10 +27,7 @@
     """Return compressed gene2go file, downloading if needed."""
     return ensure_file(G2G_URL, path)
 
-<<<<<<< HEAD
-    If decompression fails due to a truncated download the archive is
-    fetched again from ``G2G_URL`` and the operation retried.
-    """
+
 
     target = path.with_suffix("")
     if target.exists():
@@ -57,9 +54,6 @@
     return target
 
 G2G = ensure_uncompressed_g2g(G2G_COMPRESSED)
-=======
-G2G = ensure_g2g("gene2go.gz")
->>>>>>> f4549d46
 
 oboDAG = GODag(str(OBO))
 
