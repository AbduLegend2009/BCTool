--- conflicted
+++ resolved
@@ -119,7 +119,7 @@
                 elif _ == "Bivisu":
                     Bi = adapter.wrap_bivisu(matrix, model_Bivisu, eps_Bivisu, msr_Bivisu, min_genes_Bivisu, min_cond_Bivisu)
                     s.append(["Bivisu", Bi])
-<<<<<<< HEAD
+
             st.session_state["Biclusters"] = s
 
     if "Biclusters" in st.session_state and matrix is not None:
@@ -143,36 +143,6 @@
             enrich_df = pd.DataFrame(all_enrich).set_index("Algorithm")
             enrich_df = enrich_df[[str(p) for p in p_vals]]
             st.bar_chart(enrich_df)
-=======
-    st.session_state["Biclusters"] = s
-    if gene_ids is None:
-        st.stop()
-    universe = set(gene_ids)
-    k = []
-    for sub in st.session_state["Biclusters"]:
-        st.header(f"{sub[0]}")
-        st.write("Biclusters:")
-        st.write(summarize_biclusters(sub[1], gene_ids, sub[0]))
-        if sub[0] == "LAS":
-            las = go_assessment(taxid, sub[1], matrix, p_vals=(0.05,0.01,0.001))
-            k.append([sub[0], las])
-        elif sub[0] == "Chen_and_Church":
-            Chen = go_assessment(taxid, sub[1], matrix, p_vals=(0.05,0.01,0.001))
-            k.append([sub[0], Chen])
-        elif sub[0] == "ISA":
-            isa = go_assessment(taxid, sub[1], matrix, p_vals=(0.05,0.01,0.001))
-            k.append([sub[0], isa])
-        elif sub[0] == "OPSM":
-            op = go_assessment(taxid, sub[1], matrix, p_vals=(0.05,0.01,0.001))
-            k.append([sub[0], op])
-        elif sub[0] == "Bivisu":
-            bi = go_assessment(taxid, sub[1], matrix, p_vals=(0.05,0.01,0.001))
-            k.append([sub[0], bi])
-    fig, ax = plt.subplots()
-    ax.hist([k[i][1] for i in len(k)], bins=len(k), edgecolor="white")
-    ax.set_xlabel("Algorithm/s")
-    ax.set_ylabel("Percentage of enriched biclusters")
->>>>>>> 1707600e
-        
+
 if __name__=="__main__":
     main()