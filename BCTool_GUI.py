import streamlit as st
import pandas as pd
import numpy as np
from GO_assessment import go_assessment
import adapter

def uploaded_data(data):
    if data is None:
        return None, None
    suffix = data.name.split(".")[-1].lower()
    if suffix in {"csv", "tsv"}:
        df = pd.read_csv(data, sep="\t" if suffix == "tsv" else ",", index_col=0)
    elif suffix in {"xls", "xlsx"}:
        df = pd.read_excel(data, engine="openpyxl", index_col=0)
    else:
        st.error(f"unsupported data type: {suffix}")
        return None, None
    df = df.apply(pd.to_numeric, errors="coerce")
    if df.isna().any().any():
        st.warning("Non-numeric values found; coerced to NaN and dropped.")
        df = df.dropna(axis=0, how="any")
    gene_ids = df.index.tolist()        # for GO assessment
    matrix   = df.to_numpy(dtype=float) # for the biclustering algos
    return matrix, gene_ids

algorithms = ["LAS", "Chen and Church", "ISA", "OPSM", "Bivisu"]


def summarize_biclusters(bics, gene_ids, alg_name=None):
    """Create a summary ``DataFrame`` from biclustering results.

    Parameters
    ----------
    bics : list | dict
        Either a list of ``Bicluster`` objects from a single algorithm or a
        dictionary mapping algorithm names to such lists.
    gene_ids : list[str]
        Mapping of row indices to gene identifiers.
    alg_name : str | None
        Optional algorithm name when ``bics`` is a plain list.
    """

    rows = []

    def _append_rows(bic_list, alg):
        for i, bic in enumerate(bic_list):
            rows.append({
                "ID": f"{alg}_{i}",
                "Algorithm": alg,
                "Rows": len(bic.rows),
                "Cols": len(bic.cols),
                "Genes": ", ".join(str(gene_ids[j]) for j in bic.rows[:3]) + " …",
                "Score": getattr(bic, "score", np.nan),
            })

    if isinstance(bics, dict):
        for alg, bic_list in bics.items():
            _append_rows(bic_list, alg)
    else:
        _append_rows(bics, alg_name or "")

    return pd.DataFrame(rows)



def main():
    st.title("BCTool 🧬")
    data = st.file_uploader(
        "Please upload expression matrix (CSV, TSV, or Excel)",
        type=["csv", "tsv", "xls", "xlsx"],
    )
    with st.sidebar:
        st.header("Customization")
        matrix, gene_ids = uploaded_data(data)
        taxid = st.number_input("What is the taxonomy identifier?")
        sel_alg = st.multiselect("Please select algorithms", algorithms)
        if "LAS" in sel_alg:
            st.header("LAS")
            alpha_LAS = st.number_input("What is the p-value cutoff for biclusters?")
            max_iter_LAS = st.number_input("What is the maximum amount of iterations?")
            k_rows_LAS = st.number_input(
                "How many rows in candidate submatrices?", value=10, step=1, min_value=1
            )
            k_cols_LAS = st.number_input(
                "How many columns in candidate submatrices?", value=20, step=1, min_value=1
            )
        if "Chen and Church" in sel_alg:
            st.header("Chen and Church")
            delta_C_C = st.number_input("What is the MSR threshold for biclusters?")
            alpha_C_C = st.number_input("What fraction of the cells are we allowed to prune?")
            max_bi_C_C = st.number_input("What is the maximum number of biclusters?")
        if "ISA" in sel_alg:
            st.header("ISA")
            n_seeds_ISA = st.number_input("How many starting seeds?")
            seed_size_ISA = st.number_input("How many starting conditions in each seed?")
            t_g_ISA = st.number_input("What is the gene z-score threshold?")
            t_c_ISA = st.number_input("What is the condition z-score threshold?")
        if "OPSM" in sel_alg:
            st.header("OPSM")
            k_OPSM = st.number_input("What is the maximum amount of conditions in each bicluster?")
            restarts_OPSM = st.number_input("How many restarts?")
        if "Bivisu" in sel_alg:
            st.header("Bivisu")
            model_Bivisu = st.selectbox("Which model do you want to be used?", ["add", "mult", "auto"], index = 2)
            eps_Bivisu = st.number_input("What is the bin width when quantasising the signature algorithms?")
            msr_Bivisu = st.number_input("What is the MSR cutoff?")
            min_genes_Bivisu = st.number_input("What is the lowest number of genes per bicluster?")
            min_cond_Bivisu = st.number_input("What is the lowest number of conditions per bicluster?")
        if st.button("Run algorithms 🚀"):
            if not sel_alg:
                st.error("No algorithms found. Please ensure that algorithms are available.")
                st.stop()
            s = st.session_state.get("Biclusters", {})
<<<<<<< HEAD
            if isinstance(s, list):
                s = {name: bic_list for name, bic_list in s}
=======
>>>>>>> 4b1d801a
            for _ in sel_alg:
                if _ == "LAS":
                    LAS = adapter.wrap_las(
                        matrix,
                        max_iter=int(max_iter_LAS),
                        alpha=alpha_LAS,
                        k_rows=int(k_rows_LAS),
                        k_cols=int(k_cols_LAS),
                    )
                    s["LAS"] = LAS
                elif _ == "Chen and Church":
                    Chen_and_Church = adapter.wrap_church(
                        matrix,
                        delta=delta_C_C,
                        alpha=alpha_C_C,
                        max_biclusters=int(max_bi_C_C),
                    )
                    s["Chen and Church"] = Chen_and_Church
                elif _ == "ISA":
                    ISA = adapter.wrap_isa(
                        matrix,
                        n_seeds=int(n_seeds_ISA),
                        seed_size=int(seed_size_ISA),
                        t_g=t_g_ISA,
                        t_c=t_c_ISA,
                    )
                    s["ISA"] = ISA
                elif _ == "OPSM":
                    opsm = adapter.wrap_opsm(
                        matrix,
                        k=int(k_OPSM) if k_OPSM else None,
                        restarts=int(restarts_OPSM),
                    )
                    s["OPSM"] = opsm
                elif _ == "Bivisu":
                    Bi = adapter.wrap_bivisu(
                        matrix,
                        model=model_Bivisu,
                        eps=eps_Bivisu,
                        thr=msr_Bivisu,
                        min_rows=int(min_genes_Bivisu),
                        min_cols=int(min_cond_Bivisu),
                    )
<<<<<<< HEAD

                    s["Bivisu"] = Bi
=======
>>>>>>> 4b1d801a

                    s["Bivisu"] = Bi

            if "Biclusters" not in st.session_state:
                st.session_state["Biclusters"] = []
            st.session_state["Biclusters"].extend(s)

    if "Biclusters" in st.session_state and matrix is not None:
        if isinstance(st.session_state["Biclusters"], list):
            st.session_state["Biclusters"] = {
                name: bic_list for name, bic_list in st.session_state["Biclusters"]
            }
        gene_universe = set(gene_ids)
        p_vals = (0.05, 0.01, 0.001)
        all_enrich = []
        for alg, bic_list in st.session_state["Biclusters"].items():
            st.header(alg)
            st.write(summarize_biclusters(bic_list, gene_ids, alg))

            bic_gene_lists = [[gene_ids[i] for i in bic.rows] for bic in bic_list]
            enrich = go_assessment(int(taxid), bic_gene_lists, gene_universe,
                                   p_vals=p_vals)

            row = {"Algorithm": alg}
            for pv in p_vals:
                row[str(pv)] = 100 * enrich[pv]
            all_enrich.append(row)

        if all_enrich:
            enrich_df = pd.DataFrame(all_enrich).set_index("Algorithm")
            enrich_df = enrich_df[[str(p) for p in p_vals]]
            st.bar_chart(enrich_df)

if __name__=="__main__":
    main()<|MERGE_RESOLUTION|>--- conflicted
+++ resolved
@@ -111,11 +111,10 @@
                 st.error("No algorithms found. Please ensure that algorithms are available.")
                 st.stop()
             s = st.session_state.get("Biclusters", {})
-<<<<<<< HEAD
+
             if isinstance(s, list):
                 s = {name: bic_list for name, bic_list in s}
-=======
->>>>>>> 4b1d801a
+
             for _ in sel_alg:
                 if _ == "LAS":
                     LAS = adapter.wrap_las(
@@ -159,11 +158,9 @@
                         min_rows=int(min_genes_Bivisu),
                         min_cols=int(min_cond_Bivisu),
                     )
-<<<<<<< HEAD
 
                     s["Bivisu"] = Bi
-=======
->>>>>>> 4b1d801a
+
 
                     s["Bivisu"] = Bi
 
